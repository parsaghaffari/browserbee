<<<<<<< HEAD
import { v4 } from "uuid";
=======
import { getWindowForTab } from './tabManager';
import { UIMessage } from './types';
>>>>>>> dff047c4

/**
 * Send a message to the UI
 * @param action The action type
 * @param content The content of the message
 * @param tabId Optional tab ID to include in the message
 * @param windowId Optional window ID to include in the message
 */
export function sendUIMessage(action: string, content: any, tabId?: number, windowId?: number) {
  // Include the current tab ID and window ID in the message if available
  if (tabId) {
    // Get windowId from tabId if not provided
    if (!windowId) {
      try {
        // Try to get the window ID from the tab manager
        if (typeof getWindowForTab === 'function') {
          windowId = getWindowForTab(tabId);
        }
      } catch (error) {
        // Ignore errors, just proceed without window ID
        console.warn('Could not get window ID for tab:', tabId);
      }
    }
    chrome.runtime.sendMessage({ action, content, tabId, windowId });
  } else {
    chrome.runtime.sendMessage({ action, content });
  }
}

/**
 * Log a message with a timestamp
 * @param message The message to log
 * @param level The log level (log, warn, error)
 */
export function logWithTimestamp(message: string, level: 'log' | 'warn' | 'error' = 'log') {
  const timestamp = new Date().toISOString();
  const formattedMessage = `[${timestamp}] ${message}`;

  switch (level) {
    case 'warn':
      console.warn(formattedMessage);
      break;
    case 'error':
      console.error(formattedMessage);
      break;
    default:
      console.log(formattedMessage);
  }
}

/**
 * Handle errors with consistent formatting and logging
 * @param error The error object
 * @param context Additional context about where the error occurred
 * @returns Formatted error message
 */
export function handleError(error: any, context: string): string {
  const errorMessage = error instanceof Error ? error.message : String(error);
  const formattedError = `Error in ${context}: ${errorMessage}`;
  logWithTimestamp(formattedError, 'error');
  return formattedError;
}

/**
 * Wait for a specified amount of time
 * @param ms Time to wait in milliseconds
 * @returns Promise that resolves after the specified time
 */
export function wait(ms: number): Promise<void> {
  return new Promise(resolve => setTimeout(resolve, ms));
}

export function generateUuid() {
  return v4();
}<|MERGE_RESOLUTION|>--- conflicted
+++ resolved
@@ -1,9 +1,5 @@
-<<<<<<< HEAD
+import { getWindowForTab } from './tabManager';
 import { v4 } from "uuid";
-=======
-import { getWindowForTab } from './tabManager';
-import { UIMessage } from './types';
->>>>>>> dff047c4
 
 /**
  * Send a message to the UI
