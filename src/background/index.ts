import { MemoryService } from '../tracking/memoryService';
import { setupMessageListeners } from './messageHandler';
import { cleanupOnUnload, setupTabListeners } from './tabManager';
import { logWithTimestamp } from './utils';
<<<<<<< HEAD
import { MemoryService } from '../tracking/memoryService';
import { MCPManager } from '../agent/mcp/MCPManager';
import MCPClientTransport from '../agent/mcp/MCPClientTransport';
import { Client } from '@modelcontextprotocol/sdk/client/index.js';
import pkg from '../../package.json';
=======
>>>>>>> dff047c4

/**
 * Initialize the extension
 */
function initializeExtension(): void {
  logWithTimestamp('BrowserBee 🐝 extension initialized');

  // Set up message listeners
  setupMessageListeners();

  // Set up tab listeners
  setupTabListeners();

  // Set up event listeners
  setupEventListeners();
<<<<<<< HEAD
  // MCPManager.getInstance().listenFromBackground();
=======
>>>>>>> dff047c4

  // Set up command listeners
  setupCommandListeners();
}

/**
 * Set up event listeners for the extension
 */
function setupEventListeners(): void {
  // Listen for changes to Chrome storage
  chrome.storage.onChanged.addListener((changes, areaName) => {
    if (areaName === 'sync') {
      // Check if any provider configuration has changed
      const providerConfigChanged = Object.keys(changes).some(key =>
        key === 'provider' ||
        key === 'anthropicApiKey' ||
        key === 'openaiApiKey' ||
        key === 'geminiApiKey' ||
        key === 'ollamaApiKey' ||
        key === 'anthropicBaseUrl' ||
        key === 'openaiBaseUrl' ||
        key === 'geminiBaseUrl' ||
        key === 'ollamaBaseUrl'
      );

      if (providerConfigChanged) {
        // Notify all clients that provider configuration has changed
        chrome.runtime.sendMessage({
          action: 'providerConfigChanged'
        });

        logWithTimestamp('Provider configuration changed, notified clients');
      }
    }
  });

  // Open options page when the extension is first installed
  chrome.runtime.onInstalled.addListener((details) => {
    logWithTimestamp('BrowserBee 🐝 extension installed');

    if (details.reason === 'install') {
      chrome.runtime.openOptionsPage();
    }

    // Initialize the memory database on install or update
    if (details.reason === 'install' || details.reason === 'update') {
      logWithTimestamp('Initializing memory database');
      const memoryService = MemoryService.getInstance();
      memoryService.init().then(async () => {
        logWithTimestamp('Memory database initialized successfully');

        // Import default memories only on fresh install
        if (details.reason === 'install') {
          try {
            logWithTimestamp('Importing default memories for new installation');
            const importedCount = await memoryService.importDefaultMemories();
            if (importedCount > 0) {
              logWithTimestamp(`Successfully imported ${importedCount} default memories`);
            } else {
              logWithTimestamp('No default memories were imported');
            }
          } catch (error) {
            logWithTimestamp(`Error importing default memories: ${error}`, 'error');
          }
        }
      }).catch(error => {
        logWithTimestamp(`Error initializing memory database: ${error}`, 'error');
      });
    }
  });

  // Open the side panel when the extension icon is clicked or Alt+Shift+B is pressed
  chrome.action.onClicked.addListener(async (tab) => {
    if (tab.id) {
      logWithTimestamp(`Opening side panel for tab ${tab.id}`);

      try {
        await chrome.sidePanel.open({ tabId: tab.id });
        logWithTimestamp(`Side panel opened for tab ${tab.id}`);
      } catch (error) {
        logWithTimestamp(`Error opening side panel: ${String(error)}`, 'error');
      }
    } else {
      logWithTimestamp('No tab ID available for action click', 'error');
    }
  });

  // Clean up when the extension is unloaded
  chrome.runtime.onSuspend.addListener(async () => {
    logWithTimestamp('Extension is being suspended, cleaning up resources');
    try {
      await cleanupOnUnload();
      logWithTimestamp('Cleanup completed successfully');

      // Delete the memory database on uninstall/disable
      try {
        logWithTimestamp('Deleting memory database');
        const request = indexedDB.deleteDatabase('browserbee-memories');

        request.onsuccess = () => {
          logWithTimestamp('Memory database deleted successfully');
        };

        request.onerror = (event) => {
          logWithTimestamp(`Error deleting memory database: ${(event.target as IDBRequest).error}`, 'error');
        };
      } catch (error) {
        logWithTimestamp(`Exception deleting memory database: ${error}`, 'error');
      }
    } catch (error) {
      logWithTimestamp(`Error during cleanup: ${String(error)}`, 'error');
    }
  });

  // Additional cleanup on update or uninstall
  chrome.runtime.onUpdateAvailable.addListener(async (details) => {
    logWithTimestamp(`Extension update available: ${details.version}, cleaning up resources`);
    try {
      await cleanupOnUnload();
      logWithTimestamp('Cleanup before update completed successfully');

      // Delete the memory database before update
      try {
        logWithTimestamp('Deleting memory database before update');
        const request = indexedDB.deleteDatabase('browserbee-memories');

        request.onsuccess = () => {
          logWithTimestamp('Memory database deleted successfully before update');
        };

        request.onerror = (event) => {
          logWithTimestamp(`Error deleting memory database before update: ${(event.target as IDBRequest).error}`, 'error');
        };
      } catch (error) {
        logWithTimestamp(`Exception deleting memory database before update: ${error}`, 'error');
      }
    } catch (error) {
      logWithTimestamp(`Error during pre-update cleanup: ${String(error)}`, 'error');
    }
  });

  // Try to listen for side panel events if available
  try {
    // @ts-expect-error - These events might not be in the type definitions yet
    if (chrome.sidePanel.onShown) {
      // @ts-expect-error - These events might not be in the type definitions yet
      chrome.sidePanel.onShown.addListener(async (info: { tabId?: number }) => {
        logWithTimestamp(`Side panel shown for tab ${info.tabId}`);

        if (info.tabId) {
          // Get the window ID for this tab
          try {
            const tab = await chrome.tabs.get(info.tabId);
            const windowId = tab.windowId;
            logWithTimestamp(`Side panel shown for tab ${info.tabId} in window ${windowId}`);

            // Send a message to initialize the tab
            chrome.runtime.sendMessage({
              action: 'initializeTab',
              tabId: info.tabId,
              windowId: windowId
            });
          } catch (error) {
            logWithTimestamp(`Error getting window ID for tab ${info.tabId}: ${String(error)}`, 'error');

            // Fall back to initializing without window ID
            chrome.runtime.sendMessage({
              action: 'initializeTab',
              tabId: info.tabId
            });
          }
        }
      });
    }

    // @ts-expect-error - These events might not be in the type definitions yet
    if (chrome.sidePanel.onHidden) {
      // @ts-expect-error - These events might not be in the type definitions yet
      chrome.sidePanel.onHidden.addListener((info: { tabId?: number }) => {
        logWithTimestamp(`Side panel hidden for tab ${info.tabId}`);
        // We don't need to clean up here, but we could if needed
      });
    }
  } catch (error) {
    logWithTimestamp("Side panel events not available: " + String(error), 'warn');
    logWithTimestamp("Using fallback approach for initialization");
  }
}

/**
 * Set up command listeners for keyboard shortcuts
 */
function setupCommandListeners(): void {
  logWithTimestamp('Setting up command listeners for keyboard shortcuts');

  // Log all registered commands to verify our command is registered
  chrome.commands.getAll().then(commands => {
    logWithTimestamp(`Registered commands: ${JSON.stringify(commands)}`);
  }).catch(error => {
    logWithTimestamp(`Error getting registered commands: ${String(error)}`, 'error');
  });

  // Listen for any commands (for future extensibility)
  chrome.commands.onCommand.addListener(async (command) => {
    logWithTimestamp(`Command received: ${command}`);

    // The _execute_action command is handled automatically by Chrome
    // and will trigger the action.onClicked handler

    // This listener is kept for future custom commands and debugging
  });

  logWithTimestamp('Command listeners set up');
}

// Initialize the extension
initializeExtension();

// Export for use in other modules
export default {
  initializeExtension,
  setupEventListeners,
  setupCommandListeners
};<|MERGE_RESOLUTION|>--- conflicted
+++ resolved
@@ -2,14 +2,11 @@
 import { setupMessageListeners } from './messageHandler';
 import { cleanupOnUnload, setupTabListeners } from './tabManager';
 import { logWithTimestamp } from './utils';
-<<<<<<< HEAD
 import { MemoryService } from '../tracking/memoryService';
 import { MCPManager } from '../agent/mcp/MCPManager';
 import MCPClientTransport from '../agent/mcp/MCPClientTransport';
 import { Client } from '@modelcontextprotocol/sdk/client/index.js';
 import pkg from '../../package.json';
-=======
->>>>>>> dff047c4
 
 /**
  * Initialize the extension
@@ -25,10 +22,6 @@
 
   // Set up event listeners
   setupEventListeners();
-<<<<<<< HEAD
-  // MCPManager.getInstance().listenFromBackground();
-=======
->>>>>>> dff047c4
 
   // Set up command listeners
   setupCommandListeners();
